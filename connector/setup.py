--- conflicted
+++ resolved
@@ -183,13 +183,8 @@
     # package dependencies
     install_requires =  [
         'requests >= 1.15.1',
-<<<<<<< HEAD
-        'genie.abstract',
-        'dicttoxml',
-=======
         'dicttoxml',
         'requests_mock'
->>>>>>> 66ea04dc
     ],
 
     # any additional groups of dependencies.
