import json
import logging
import requests
from requests.auth import HTTPBasicAuth
from requests.exceptions import RequestException

from pyats.connections import BaseConnection
from rest.connector.implementation import Implementation
from rest.connector.utils import get_username_password

# create a logger for this module
log = logging.getLogger(__name__)

STD_HEADER = {'Content-type': 'application/json'}

class Implementation(Implementation):
    '''Rest Implementation for DNAC

    Implementation of Rest connection to devices based on pyATS BaseConnection
    for DNAC

    YAML Example
    ------------

        devices:
            dnac1:
                connections:
                    rest:
                        class: rest.connector.Rest
                        ip : "2.3.4.5"
                        port: 443
                        verify: False
                        credentials:
                            rest:
                                username: admin
                                password: cisco123

    Code Example
    ------------

        >>> from pyats.topology import loader
        >>> testbed = loader.load('/users/xxx/xxx/dna.yaml')
        >>> device = testbed.devices['dnac1']
        >>> device.connect(alias='rest', via='rest')
        >>> device.rest.connected
        True
    '''

    @BaseConnection.locked
    def connect(self, timeout=30):
        '''connect to the device via REST

        Arguments
        ---------

            timeout (int): Timeout value

        Raises
        ------

        Exception
        ---------

            If the connection did not go well

        Note
        ----

        There is no return from this method. If something goes wrong, an
        exception will be raised.
        '''

        if self.connected:
            return

        # Building out Auth request. 
        # prefer host instead of ip address directly
        try:
            host = self.connection_info['host']
        except KeyError:
            host = self.connection_info['ip'].exploded
        
        port = self.connection_info.get('port', 443)
        self.verify = self.connection_info.get('verify', True)
<<<<<<< HEAD
=======

        username, password = get_username_password(self)
>>>>>>> ec60f4ba

        username, password = get_username_password(self)

        self.base_url = 'https://{host}:{port}'.format(host=host, port=port)

        auth_url  = '{url}/dna/system/api/v1/auth/token'.format(url=self.base_url)
        resp = requests.post(auth_url, headers = STD_HEADER,
                             auth=HTTPBasicAuth(username, password), 
                             verify=self.verify)

        self.token = resp.json()['Token']    # Retrieve the Token from the returned JSONhahhah

        self._is_connected = True
        log.info("Connected successfully to '{d}'".format(d=self.device.name))

    @BaseConnection.locked
    def disconnect(self):
        '''disconnect the device for this particular alias'''

        log.info("Disconnecting from '{d}' with "
                 "alias '{a}'".format(d=self.device.name, a=self.alias))
        self._is_connected = False
        log.info("Disconnected successfully from "
                 "'{d}'".format(d=self.device.name))

    @BaseConnection.locked
    def get(self, api_url, timeout=30, **kwargs):
        '''GET REST Command to retrieve information from the device

        Arguments
        ---------

            api_url (string): API url string
            timeout: timeout in seconds (default: 30)
            **kwargs: keyword arguments supported in requests.get method
        '''
        if not self.connected:
            raise Exception("'{d}' is not connected for "
                            "alias '{a}'".format(d=self.device.name,
                                                 a=self.alias))
        full_url = '{url}{api_url}'.format(url=self.base_url,
                                           api_url=api_url)

        log.debug("Sending GET command to '{d}':"\
                 "\nDN: {furl}".format(d=self.device.name, furl=full_url))

        hdr = {'x-auth-token': self.token, 'content-type' : 'application/json'}
        response = requests.get(full_url, headers=hdr,
<<<<<<< HEAD
                                verify=self.verify, timeout=timeout)
        log.debug("Output received:\n{response}".format(response=response.text))
=======
                                verify=self.verify, timeout=timeout, **kwargs)
        log.info("Output received:\n{response}".format(response=response))
>>>>>>> ec60f4ba

        return response

    @BaseConnection.locked
    def put(self, api_url, timeout=30, **kwargs):
        '''GET REST Command to retrieve information from the device

        Arguments
        ---------

            api_url (string): API url string
            timeout: timeout in seconds (default: 30)
        '''
        if not self.connected:
            raise Exception("'{d}' is not connected for "
                            "alias '{a}'".format(d=self.device.name,
                                                 a=self.alias))
        full_url = '{url}{api_url}'.format(url=self.base_url,
                                           api_url=api_url)

        log.debug("Sending PUT command to '{d}':"\
                 "\nDN: {furl}".format(d=self.device.name, furl=full_url))

        hdr = {'x-auth-token': self.token, 'content-type' : 'application/json'}
        response = requests.put(full_url, headers=hdr,
                                verify=self.verify, timeout=timeout, **kwargs)
        log.info("Output received:\n{response}".format(response=response.text))

        return response

    @BaseConnection.locked
    def post(self, api_url, timeout=30, **kwargs):
        '''GET REST Command to POST information to the device

        Arguments
        ---------

            api_url (string): API url string
            timeout: timeout in seconds (default: 30)
            **kwargs are the same keyword arguments for the requests lib
        '''
        if not self.connected:
            raise Exception("'{d}' is not connected for "
                            "alias '{a}'".format(d=self.device.name,
                                                 a=self.alias))
        full_url = '{url}{api_url}'.format(url=self.base_url,
                                           api_url=api_url)

        log.info("Sending POST command to '{d}':"\
                 "\nDN: {furl}".format(d=self.device.name, furl=full_url))

        hdr = {'x-auth-token': self.token, 'content-type' : 'application/json'}
        response = requests.post(full_url, headers=hdr,
                                verify=self.verify, timeout=timeout, **kwargs)
        log.info("Output received:\n{response}".format(response=response))

        return response<|MERGE_RESOLUTION|>--- conflicted
+++ resolved
@@ -82,11 +82,6 @@
         
         port = self.connection_info.get('port', 443)
         self.verify = self.connection_info.get('verify', True)
-<<<<<<< HEAD
-=======
-
-        username, password = get_username_password(self)
->>>>>>> ec60f4ba
 
         username, password = get_username_password(self)
 
@@ -135,13 +130,8 @@
 
         hdr = {'x-auth-token': self.token, 'content-type' : 'application/json'}
         response = requests.get(full_url, headers=hdr,
-<<<<<<< HEAD
-                                verify=self.verify, timeout=timeout)
-        log.debug("Output received:\n{response}".format(response=response.text))
-=======
                                 verify=self.verify, timeout=timeout, **kwargs)
         log.info("Output received:\n{response}".format(response=response))
->>>>>>> ec60f4ba
 
         return response
 
